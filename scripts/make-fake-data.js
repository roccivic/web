--- conflicted
+++ resolved
@@ -384,7 +384,14 @@
   };
 }
 
-<<<<<<< HEAD
+function cacheinfo() {
+  return {
+    cache_size: faker.random.number(),
+    cache_evicted: faker.random.number(),
+    cache_inserted: faker.random.number()
+  };
+}
+
 function getDnsmasqLog() {
   return {
     log: [
@@ -394,13 +401,6 @@
       }
     ],
     nextID: 0
-=======
-function cacheinfo() {
-  return {
-    cache_size: faker.random.number(),
-    cache_evicted: faker.random.number(),
-    cache_inserted: faker.random.number()
->>>>>>> 90ec438b
   };
 }
 
