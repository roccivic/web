/* Pi-hole: A black hole for Internet advertisements
*  (c) 2017 Pi-hole, LLC (https://pi-hole.net)
*  Network-wide ad blocking via your own hardware.
*
*  Web Interface
*  Queries Graph component
*
*  This file is copyright under the latest version of the EUPL.
*  Please see LICENSE file for your rights under this license. */

import React, { Component } from 'react';
import { Line } from 'react-chartjs-2';
<<<<<<< HEAD
import { translate } from 'react-i18next';
import { padNumber, parseObjectForGraph, api, makeCancelable, ignoreCancel } from '../utils';
=======
import { padNumber, api, makeCancelable, ignoreCancel } from '../utils';
>>>>>>> d665251d

class QueriesGraph extends Component {
  state = {
    loading: true,
    labels: [],
    domains_over_time: [],
    blocked_over_time: []
  };

  constructor(props) {
    super(props);
    this.updateGraph = this.updateGraph.bind(this);
  }

  updateGraph() {
    this.updateHandler = makeCancelable(api.getHistoryGraph(), { repeat: this.updateGraph, interval: 10 * 60 * 1000});
    this.updateHandler.promise.then(res => {
      res.blocked_over_time = parseObjectForGraph(res.blocked_over_time);
      res.domains_over_time = parseObjectForGraph(res.domains_over_time);

      // Remove last data point as it's not yet finished
      res.blocked_over_time[0].splice(-1, 1);
      res.blocked_over_time[1].splice(-1, 1);
      res.domains_over_time[0].splice(-1, 1);
      res.domains_over_time[1].splice(-1, 1);

      // Generate labels
      const labels = [];
      for(let i in res.blocked_over_time[0]) {
        if(res.blocked_over_time[0].hasOwnProperty(i))
          labels.push(new Date(1000 * res.blocked_over_time[0][i]));
      }

      this.setState({
        loading: false,
        labels: labels,
        domains_over_time: res.domains_over_time[1],
        blocked_over_time: res.blocked_over_time[1]
      });
    }).catch(ignoreCancel);
  }

  componentDidMount() {
    this.updateGraph();
  }

  componentWillUnmount() {
    this.updateHandler.cancel();
  }

  render() {
    const { t } = this.props;

    const data = {
      labels: this.state.labels,
      datasets: [
        {
          label: t("Total Queries"),
          data: this.state.domains_over_time,
          fill: true,
          backgroundColor: "rgba(220,220,220,0.5)",
          borderColor: "rgba(0, 166, 90,.8)",
          pointBorderColor: "rgba(0, 166, 90,.8)",
          pointRadius: 1,
          pointHoverRadius: 5,
          pointHitRadius: 5,
          cubicInterpolationMode: "monotone"
        },
        {
          label: t("Blocked Queries"),
          data: this.state.blocked_over_time,
          fill: true,
          backgroundColor: "rgba(0,192,239,0.5)",
          borderColor: "rgba(0,192,239,1)",
          pointBorderColor: "rgba(0,192,239,1)",
          pointRadius: 1,
          pointHoverRadius: 5,
          pointHitRadius: 5,
          cubicInterpolationMode: "monotone"
        }
      ]
    };

    const options = {
      tooltips: {
        enabled: true,
        mode: "x-axis",
        callbacks: {
          title: tooltipItem => {
            const time = tooltipItem[0].xLabel.match(/(\d?\d):?(\d?\d?)/);
            const h = parseInt(time[1], 10);
            const m = parseInt(time[2], 10) || 0;
            const from = padNumber(h) + ":" + padNumber(m) + ":00";
            const to = padNumber(h) + ":" + padNumber(m + 9) + ":59";

            return t("Queries from {{from}} to {{to}}", { from, to });
          },
          label: (tooltipItems, data) => {
            if (tooltipItems.datasetIndex === 1) {
              let percentage = 0.0;
              const total = parseInt(data.datasets[0].data[tooltipItems.index], 10);
              const blocked = parseInt(data.datasets[1].data[tooltipItems.index], 10);

              if (total > 0)
                percentage = 100.0 * blocked / total;

              return data.datasets[tooltipItems.datasetIndex].label + ": " + tooltipItems.yLabel
                + " (" + percentage.toFixed(1) + "%)";
            }
            else
              return data.datasets[tooltipItems.datasetIndex].label + ": " + tooltipItems.yLabel;
          }
        }
      },
      legend: { display: false },
      scales: {
        xAxes: [{
          type: "time",
          time: {
            unit: "hour",
            displayFormats: { hour: "HH:mm" },
            tooltipFormat: "HH:mm"
          }
        }],
          yAxes: [{
          ticks: { beginAtZero: true }
        }]
      },
      maintainAspectRatio: false
<<<<<<< HEAD
    };
=======
    }
  };

  constructor(props) {
    super(props);
    this.updateGraph = this.updateGraph.bind(this);
  }

  updateGraph() {
    this.updateHandler = makeCancelable(api.getHistoryGraph(), { repeat: this.updateGraph, interval: 10 * 60 * 1000});
    this.updateHandler.promise.then(res => {
      // Remove last data point as it's not yet finished
      res.blocked_over_time.splice(-1, 1);
      res.domains_over_time.splice(-1, 1);

      const data = this.state.data;
      data.labels = res.domains_over_time.map(step => new Date(1000 * step.timestamp));
      data.datasets[0].data = res.domains_over_time.map(step => step.count);
      data.datasets[1].data = res.blocked_over_time.map(step => step.count);

      this.setState({ data, loading: false });
    }).catch(ignoreCancel);
  }
>>>>>>> d665251d

    return (
      <div className="row">
        <div className="col-md-12">
          <div className="card">
            <div className="card-header">
              {t("Queries Over Last 24 Hours")}
            </div>
            <div className="card-block">
              <Line width={970} height={250} data={data} options={options}/>
            </div>
            {
              this.state.loading
              ?
                <div className="card-img-overlay" style={{background: "rgba(255,255,255,0.7)"}}>
                  <i className="fa fa-refresh fa-spin" style={{position: "absolute", top: "50%", left: "50%", fontSize: "30px"}}/>
                </div>
              :
                null
            }
          </div>
        </div>
      </div>
    );
  }
}

export default translate(["common", "dashboard"])(QueriesGraph);<|MERGE_RESOLUTION|>--- conflicted
+++ resolved
@@ -10,12 +10,8 @@
 
 import React, { Component } from 'react';
 import { Line } from 'react-chartjs-2';
-<<<<<<< HEAD
 import { translate } from 'react-i18next';
-import { padNumber, parseObjectForGraph, api, makeCancelable, ignoreCancel } from '../utils';
-=======
 import { padNumber, api, makeCancelable, ignoreCancel } from '../utils';
->>>>>>> d665251d
 
 class QueriesGraph extends Component {
   state = {
@@ -33,27 +29,19 @@
   updateGraph() {
     this.updateHandler = makeCancelable(api.getHistoryGraph(), { repeat: this.updateGraph, interval: 10 * 60 * 1000});
     this.updateHandler.promise.then(res => {
-      res.blocked_over_time = parseObjectForGraph(res.blocked_over_time);
-      res.domains_over_time = parseObjectForGraph(res.domains_over_time);
+      // Remove last data point as it's not yet finished
+      res.blocked_over_time.splice(-1, 1);
+      res.domains_over_time.splice(-1, 1);
 
-      // Remove last data point as it's not yet finished
-      res.blocked_over_time[0].splice(-1, 1);
-      res.blocked_over_time[1].splice(-1, 1);
-      res.domains_over_time[0].splice(-1, 1);
-      res.domains_over_time[1].splice(-1, 1);
-
-      // Generate labels
-      const labels = [];
-      for(let i in res.blocked_over_time[0]) {
-        if(res.blocked_over_time[0].hasOwnProperty(i))
-          labels.push(new Date(1000 * res.blocked_over_time[0][i]));
-      }
+      const labels = res.domains_over_time.map(step => new Date(1000 * step.timestamp));
+      const domains_over_time = res.domains_over_time.map(step => step.count);
+      const blocked_over_time = res.blocked_over_time.map(step => step.count);
 
       this.setState({
         loading: false,
-        labels: labels,
-        domains_over_time: res.domains_over_time[1],
-        blocked_over_time: res.blocked_over_time[1]
+        labels,
+        domains_over_time,
+        blocked_over_time
       });
     }).catch(ignoreCancel);
   }
@@ -145,33 +133,7 @@
         }]
       },
       maintainAspectRatio: false
-<<<<<<< HEAD
     };
-=======
-    }
-  };
-
-  constructor(props) {
-    super(props);
-    this.updateGraph = this.updateGraph.bind(this);
-  }
-
-  updateGraph() {
-    this.updateHandler = makeCancelable(api.getHistoryGraph(), { repeat: this.updateGraph, interval: 10 * 60 * 1000});
-    this.updateHandler.promise.then(res => {
-      // Remove last data point as it's not yet finished
-      res.blocked_over_time.splice(-1, 1);
-      res.domains_over_time.splice(-1, 1);
-
-      const data = this.state.data;
-      data.labels = res.domains_over_time.map(step => new Date(1000 * step.timestamp));
-      data.datasets[0].data = res.domains_over_time.map(step => step.count);
-      data.datasets[1].data = res.blocked_over_time.map(step => step.count);
-
-      this.setState({ data, loading: false });
-    }).catch(ignoreCancel);
-  }
->>>>>>> d665251d
 
     return (
       <div className="row">
