--- conflicted
+++ resolved
@@ -10,12 +10,8 @@
 
 import React, { Component } from 'react';
 import PropTypes from 'prop-types';
-<<<<<<< HEAD
 import { translate } from 'react-i18next';
-import { ignoreCancel, makeCancelable } from "../utils";
-=======
 import { api, ignoreCancel, makeCancelable } from "../utils";
->>>>>>> b9d56cb8
 
 class DomainInput extends Component {
   state = {
@@ -59,19 +55,13 @@
           disabled={!api.loggedIn}
         />
         <span className="input-group-btn">
-<<<<<<< HEAD
-          <button onClick={this.onAdd} className="btn btn-secondary" type="button">
-            {t("Add")}
-          </button>
-=======
           {
             api.loggedIn ?
               <button onClick={this.onAdd} className="btn btn-secondary" type="button">
-                Add
+                {t("Add")}
               </button>
               : null
           }
->>>>>>> b9d56cb8
           <button onClick={this.props.onRefresh} className="btn btn-secondary" type="button">
             <i className="fa fa-refresh"/>
           </button>
